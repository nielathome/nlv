//
// Copyright (C) 2019 Niel Clausen. All rights reserved.
//
// This program is free software: you can redistribute it and/or modify
// it under the terms of the GNU General Public License as published by
// the Free Software Foundation, either version 3 of the License, or
// (at your option) any later version.
//
// This program is distributed in the hope that it will be useful,
// but WITHOUT ANY WARRANTY; without even the implied warranty of
// MERCHANTABILITY or FITNESS FOR A PARTICULAR PURPOSE. See the
// GNU General Public License for more details.
//
// You should have received a copy of the GNU General Public License
// along with this program. If not, see <https://www.gnu.org/licenses/>.
//
#include "StdAfx.h"

// Application includes
#include "Cache.h"
#include "FieldAccessor.h"
#include "LogAccessor.h"
#include "Nmisc.h"

// C includes
#include "sqlite3.h"

// C++ includes
#include <sstream>

// force link this module
void force_link_sqlaccessor_module() {}



/*-----------------------------------------------------------------------
 * SqlStatement
 -----------------------------------------------------------------------*/

class SqlStatement;
using statement_ptr_t = std::shared_ptr<SqlStatement>;

class SqlStatement
{
private:
	sqlite3_stmt * m_Handle{ nullptr };

protected:
	friend class SqlDb;
	Error Open( sqlite3 * db, const char * sql_text, bool suppress_error_trace, const char ** tail = nullptr );

public:
	~SqlStatement( void );

	Error Bind( int idx, int value );
	Error Step( void );
	Error Reset( void );
	Error Close( void );

	int GetAsInt( unsigned field_id ) const;
	int64_t GetAsInt64( unsigned field_id ) const;
	double GetAsReal( unsigned field_id ) const;
	void GetAsText( unsigned field_id, const char ** first, const char ** last ) const;

	template<FieldValueType TYPE>
	fieldvalue_t GetValue( unsigned field_id ) const {}

	template<>
	fieldvalue_t GetValue<FieldValueType::signed64>( unsigned field_id ) const
	{
		return GetAsInt64( field_id );
	}

	template<>
	fieldvalue_t GetValue<FieldValueType::float64>( unsigned field_id ) const
	{
		return GetAsReal( field_id );
	}
};


SqlStatement::~SqlStatement( void )
{
	Close();
}


Error SqlStatement::Open( sqlite3 * db, const char * sql_text, bool suppress_error_trace, const char ** tail )
{
	const char * local_tail{ nullptr };
	if( tail == nullptr )
		tail = &local_tail;

	Error res{ e_OK };
	const int sql_ret{ sqlite3_prepare_v2( db, sql_text, -1, &m_Handle, tail ) };

	// ignore create error
	if( sql_ret != SQLITE_OK )
	{
		if( suppress_error_trace )
			res = e_SqlStatementOpen;
		else
			res = TraceError( e_SqlStatementOpen, "sql_res=[%d/%s] sql_text=[%s]", sql_ret, sqlite3_errstr( sql_ret ), sql_text );
	}
	
	// don't ignore parse related errors
	if( (local_tail != nullptr) && (*local_tail != '\0') )
		res = TraceError( e_SqlStatementOpen, "sql_res=[%d/%s] tail=[%s]", sql_ret, sqlite3_errstr( sql_ret ), *tail );

	return res;
}


Error SqlStatement::Bind( int idx, int value )
{
	Error res{ e_OK };
	const int sql_ret{ sqlite3_bind_int( m_Handle, idx, value ) };

	if( sql_ret != SQLITE_OK )
		res = TraceError( e_SqlStatementBind, "sql_res=[%d/%s]", sql_ret, sqlite3_errstr( sql_ret ) );

	return res;
}


Error SqlStatement::Step( void )
{
	Error res{ e_OK };
	const int sql_ret{ sqlite3_step( m_Handle ) };

	if( sql_ret == SQLITE_ROW )
		res = e_SqlRow;

	else if( sql_ret == SQLITE_DONE )
		res = e_SqlDone;

	else
		res = TraceError( e_SqlStatementStep, "sql_res=[%d/%s]", sql_ret, sqlite3_errstr( sql_ret ) );

	return res;
}


Error SqlStatement::Reset( void )
{
	Error res{ e_OK };
	const int sql_ret{ sqlite3_reset( m_Handle ) };

	if( sql_ret != SQLITE_OK )
		res = TraceError( e_SqlStatementReset, "sql_res=[%d/%s]", sql_ret, sqlite3_errstr( sql_ret ) );

	return res;
}


Error SqlStatement::Close( void )
{
	Error res{ e_OK };

	if( m_Handle != nullptr )
	{
		const int sql_ret{ sqlite3_finalize( m_Handle ) };
		m_Handle = nullptr;

		if( sql_ret != SQLITE_OK )
			res = TraceError( e_SqlStatementClose, "sql_res=[%d/%s]", sql_ret, sqlite3_errstr( sql_ret ) );
	}

	return res;
}


int SqlStatement::GetAsInt( unsigned field_id ) const
{
	return sqlite3_column_int( m_Handle, field_id );
}


int64_t SqlStatement::GetAsInt64( unsigned field_id ) const
{
	return sqlite3_column_int64( m_Handle, field_id );
}


double SqlStatement::GetAsReal( unsigned field_id ) const
{
	return sqlite3_column_double( m_Handle, field_id );
}


void SqlStatement::GetAsText( unsigned field_id, const char ** first, const char ** last ) const
{
	*first = reinterpret_cast<const char *>(sqlite3_column_text( m_Handle, field_id ));
	*last = *first + sqlite3_column_bytes( m_Handle, field_id );
}



/*-----------------------------------------------------------------------
 * SqlDb
 -----------------------------------------------------------------------*/

class SqlDb
{
private:
	sqlite3 * m_Handle{ nullptr };

public:
	~SqlDb( void );

	Error Open( const std::filesystem::path & file_path );
	Error Close( void );

	Error MakeStatement( const char * sql_text, bool step, bool suppress_error_trace, statement_ptr_t & statement ) const;
	Error ExecuteStatements( const char * sql_text ) const;
};


SqlDb::~SqlDb( void )
{
	Close();
}


Error SqlDb::Open( const std::filesystem::path & file_path )
{
	Error res{ e_OK };
	const int sql_ret{ sqlite3_open16( file_path.c_str(), &m_Handle ) };

	if( sql_ret != SQLITE_OK )
		res = TraceError( e_SqlDbOpen, "sql_res=[%d/%s] sql_path=[%s]", sql_ret, sqlite3_errstr( sql_ret ), file_path.c_str() );

	return res;
}


Error SqlDb::Close( void )
{
	Error res{ e_OK };

	if( m_Handle != nullptr )
	{
		const int sql_ret{ sqlite3_close( m_Handle ) };
		m_Handle = nullptr;

		if( sql_ret != SQLITE_OK )
			res = TraceError( e_SqlDbClose, "sql_res=[%d/%s]", sql_ret, sqlite3_errstr( sql_ret ) );
	}

	return res;
}


Error SqlDb::MakeStatement( const char * sql_text, bool step, bool suppress_error_trace, statement_ptr_t & statement ) const
{
	statement = std::make_shared<SqlStatement>();

	Error res{ statement->Open( m_Handle, sql_text, suppress_error_trace ) };

	if( step && Ok( res ) )
		UpdateError( res, statement->Step() );

	return res;
}

Error SqlDb::ExecuteStatements( const char * sql_text ) const
{
	Error res{ e_Success };
	const char * tail{ sql_text };
	while( tail && *tail != '\0' && Ok( res ) )
	{
		statement_ptr_t statement{ std::make_shared<SqlStatement>() };
		res = statement->Open( m_Handle, tail, false, &tail );
		if( Ok( res ) )
			UpdateError( res, statement->Step() );
	}

	return res;
}



/*-----------------------------------------------------------------------
 * SqlFieldAccessor
 -----------------------------------------------------------------------*/

// forwards
struct SqlFieldAccessor;
using sqlfieldaccessor_maker_t = FieldTraits<SqlFieldAccessor>::field_ptr_t (*) (const FieldDescriptor & field_desc, unsigned field_id);

struct SqlFieldAccessor : public FieldFactory<SqlFieldAccessor, sqlfieldaccessor_maker_t>
{
	SqlFieldAccessor( const FieldDescriptor &, unsigned field_id )
		: c_FieldId{ field_id } {}

	SqlFieldAccessor( FieldValueType type, unsigned field_id )
		: c_FieldType{ type }, c_FieldId{ field_id } {}

	// the field's class
	const FieldValueType c_FieldType{ FieldValueType::invalid };

	// effectively, the index of this field within the parent index
	const unsigned c_FieldId;

	// fetch the field's current (text) value
	void GetAsText( statement_ptr_t statement, const char ** first, const char ** last ) const {
		statement->GetAsText( c_FieldId, first, last );
	}

	// fetch the field's current (binary) value
	virtual fieldvalue_t GetValue( statement_ptr_t statement ) const {
		return 0ULL;
	}
};



/*-----------------------------------------------------------------------
 * SqlFieldAccessorScalar
 -----------------------------------------------------------------------*/

template<FieldValueType TYPE>
struct SqlFieldAccessorScalar : public SqlFieldAccessor
{
	SqlFieldAccessorScalar( const FieldDescriptor &, unsigned field_id )
		: SqlFieldAccessor{ TYPE, field_id } {}

	fieldvalue_t GetValue( statement_ptr_t statement ) const override {
		return statement->GetValue<TYPE>( c_FieldId );
	}
};

using SqlFieldAccessorUnsigned = SqlFieldAccessorScalar<FieldValueType::unsigned64>;
using SqlFieldAccessorInt = SqlFieldAccessorScalar<FieldValueType::signed64>;
using SqlFieldAccessorReal = SqlFieldAccessorScalar<FieldValueType::float64>;



/*-----------------------------------------------------------------------
 * SqlFieldAccessor Factory
 -----------------------------------------------------------------------*/

SqlFieldAccessor::factory_t::map_t SqlFieldAccessor::factory_t::m_Map
{
	{ c_Type_Bool, &MakeField<SqlFieldAccessorInt> },
	{ c_Type_Int, &MakeField<SqlFieldAccessorInt> },
	{ c_Type_Real, &MakeField<SqlFieldAccessorReal> },
	{ c_Type_Text, &MakeField<SqlFieldAccessor> }
};



/*-----------------------------------------------------------------------
 * SqlLineAccessorCore
 -----------------------------------------------------------------------*/

class SqlLineAccessorCore : public LineAccessor
{
protected:
	unsigned m_NumFields;
	const uint64_t * m_FieldViewMask;
	nlineno_t m_LineNo{ 0 };

	// transient store for line information
	mutable LineBuffer m_LineBuffer;

public:
	SqlLineAccessorCore( unsigned num_fields = 0, const uint64_t * field_mask = nullptr )
		: m_NumFields{ num_fields }, m_FieldViewMask{ field_mask } {}

	SqlLineAccessorCore( SqlLineAccessorCore && rhs )
		: m_NumFields{ rhs.m_NumFields }, m_FieldViewMask{ rhs.m_FieldViewMask } {}

public:
	// LineAccessor interfaces

	nlineno_t GetLineNo( void ) const override {
		return m_LineNo;
	}

	nlineno_t GetLength( void ) const override;
	void GetText( const char ** first, const char ** last ) const override;

	// irregular/continuation lines not supported
	bool IsRegular( void ) const override {
		return true;
	}
	nlineno_t NextIrregularLineLength( void ) const override {
		return -1;
	}

	void GetNonFieldText( const char ** first, const char ** last ) const override {
		static const char dummy{ '\0' };
		*first = *last = &dummy;
	}
};



/*-----------------------------------------------------------------------
 * SqlLogLineAccessor, declarations
 -----------------------------------------------------------------------*/

class SqlLogAccessor;

class SqlLogLineAccessor : public SqlLineAccessorCore
{
private:
	const SqlLogAccessor * m_LogAccessor{ nullptr };
	const NTimecodeBase m_TimecodeBase;
	statement_ptr_t m_Statement;

public:
	SqlLogLineAccessor( const SqlLogAccessor * log_accessor, const uint64_t * field_mask, statement_ptr_t statement );

	void IncLineNo( void ) {
		m_LineBuffer.Clear();
		++m_LineNo;
	}

public:
	// LineAccessor interfaces

	void GetFieldText( unsigned field_id, const char ** first, const char ** last ) const override;
	fieldvalue_t GetFieldValue( unsigned field_id ) const override;
};



/*-----------------------------------------------------------------------
 * SqlViewLineAccessor, declarations
 -----------------------------------------------------------------------*/

class SqlViewLineAccessor : public SqlLineAccessorCore
{
private:
	using capture_t = std::pair<std::string, fieldvalue_t>;
	std::vector<capture_t> m_Captures;

public:
<<<<<<< HEAD
	void Capture( const SqlLogAccessor * log_accessor, const uint64_t * field_mask, statement_ptr_t statement );
=======
	SqlViewLineAccessor( void ) {}

	SqlViewLineAccessor( const SqlLogAccessor * log_accessor, uint64_t field_mask, statement_ptr_t & statement );

	SqlViewLineAccessor( SqlViewLineAccessor && rhs )
		: m_Captures{ std::move( rhs.m_Captures ) }, SqlLineAccessorCore{ std::move( rhs ) } {}
>>>>>>> d9155469

public:
	// LineAccessor interfaces

	void GetFieldText( unsigned field_id, const char ** first, const char ** last ) const override {
		if( field_id < m_Captures.size() )
		{
			const std::string & text = m_Captures[ field_id ].first;
			*first = text.c_str();
			*last = *first + text.size();
		}
		else
			*first = *last = "";
	}

	fieldvalue_t GetFieldValue( unsigned field_id ) const override {
		if( field_id < m_Captures.size() )
			return m_Captures[ field_id ].second;
		else
			return 0LL;
	}
};



/*-----------------------------------------------------------------------
 * SqlLogAccessor, declarations
 -----------------------------------------------------------------------*/

class SqlLogAccessor
	:
	public LogAccessor,
	public LogSchemaAccessor,
	public FieldStore<SqlFieldAccessor>
{
private:
	// the SQLite database
	SqlDb m_DB;

	NTimecodeBase m_TimecodeBase;
	nlineno_t m_NumLines{ 0 };

	// field schema
	const fielddescriptor_list_t m_FieldDescriptors;

private:
	Error GetDatum( void );
	Error CalcNumLines( void );

public:
	// LogAccessor interfaces

	Error Open( const std::filesystem::path & file_path, ProgressMeter * ) override;

	void SetTimezoneOffset( int offset_sec ) override {
		// unsupported
	}

	const LogSchemaAccessor * GetSchema( void ) const override {
		return this;
	}

public:
	// LogSchemaAccessor interfaces

	viewaccessor_ptr_t CreateViewAccessor( void ) override;

	size_t GetNumFields( void ) const override {
		return m_FieldDescriptors.size();
	}

	const FieldDescriptor & GetFieldDescriptor( unsigned field_id ) const override {
		return m_FieldDescriptors[ field_id ];
	}

	FieldValueType GetFieldType( unsigned field_id ) const override {
		return m_UserFields[ field_id ]->c_FieldType;
	}

	uint16_t GetFieldEnumCount( unsigned field_id ) const override {
		return 0;
	}

	const char * GetFieldEnumName( unsigned field_id, uint16_t enum_id ) const override {
		return nullptr;
	}

	const NTimecodeBase & GetTimecodeBase( void ) const override {
		return m_TimecodeBase;
	}

public:
	SqlLogAccessor( LogAccessorDescriptor & descriptor );

	static logaccessor_ptr_t MakeSqlLogAccessor( LogAccessorDescriptor & descriptor ) {
		return std::make_unique<SqlLogAccessor>( descriptor );
	}

public:
	Error MakeStatement( const char * sql_text, bool step, bool suppress_error_trace, statement_ptr_t & statement ) const {
		return m_DB.MakeStatement( sql_text, step, suppress_error_trace, statement );
	}

	Error ExecuteStatements( const char * sql_text ) const {
		return m_DB.ExecuteStatements( sql_text );
	}

	nlineno_t GetNumLines( void ) const {
		return m_NumLines;
	}

	void GetFieldText( statement_ptr_t statement, unsigned field_id, const char ** first, const char ** last ) const {
		m_UserFields[ field_id ]->GetAsText( statement, first, last );
	}

	fieldvalue_t GetFieldValue( statement_ptr_t statement, unsigned field_id ) const {
		return m_UserFields[ field_id ]->GetValue( statement );
	}

	template<typename T_FUNCTOR>
	void VisitLines( const char * projection, T_FUNCTOR func, uint64_t field_mask ) const;
};

static OnEvent RegisterMapLogAccessor
{
	OnEvent::EventType::Startup,
	[]() {
		LogAccessorFactory::RegisterLogAccessor( "sql", SqlLogAccessor::MakeSqlLogAccessor );
	}
};



/*-----------------------------------------------------------------------
 * SqlViewAccessor, declarations
 -----------------------------------------------------------------------*/

class SqlViewAccessor
	:
	public ViewProperties,
	public ViewAccessor,
	public SortControl
{
private:
	// our substrate
	SqlLogAccessor * m_LogAccessor;

	// list of fields (columns) to display/search
	uint64_t m_FieldViewMask{ 0 };

	nlineno_t m_NumLines{ 0 };

	// Line caching
<<<<<<< HEAD
	using LineCache = Cache<SqlViewLineAccessor, nlineno_t>;
	static CacheStatistics m_LineCacheStats;
	mutable LineCache m_LineCache{ 128, m_LineCacheStats };
=======
	using LineCache = Cache<SqlViewLineAccessor, LineKey>;
	static CacheStatistics s_LineCacheStats;
	mutable LineCache m_LineCache{ s_LineCacheStats };
>>>>>>> d9155469

	// Sorting
	unsigned m_SortColumn{ 1 };
	int m_SortDirection{ 1 };

protected:
	std::vector<nlineno_t> MapViewLines( const char * projection, nlineno_t num_visit_lines, selector_ptr_a selector, LineAdornmentsProvider * adornments_provider );
	std::string MakeViewSql( bool with_limit = false ) const;
	SqlViewLineAccessor CaptureLine( Error status, statement_ptr_t & statement ) const;

	void RecordEvent( void ) {
		m_LineCache.Clear();
		m_Tracker.RecordEvent();
	}

public:
	SqlViewAccessor( SqlLogAccessor * accessor )
		:
		m_LogAccessor{ accessor },
		m_SortColumn{ accessor->GetTimecodeBase().GetFieldId() }
	{}

public:
	// ViewProperties interfaces

	void SetFieldMask( uint64_t field_mask ) override {
		// record the change
		RecordEvent();
		m_FieldViewMask = field_mask;
	}

public:
	// ViewAccessor interfaces

	nlineno_t GetNumLines( void ) const override {
		return m_NumLines;
	}

	void VisitLine( Task & task, nlineno_t visit_line_no ) const override;
	void Filter( selector_ptr_a selector, LineAdornmentsProvider * adornments_provider, bool ) override;
	std::vector<nlineno_t> Search( selector_ptr_a selector, LineAdornmentsProvider * adornments_provider ) override;

	ViewProperties * GetProperties( void ) override {
		return this;
	}

public:
	// SortControl interfaces

	void SetSort( unsigned col_num, int direction ) override {
		// record the change
		RecordEvent();

		m_SortColumn = col_num;
		m_SortDirection = direction;
		m_LineCache.Clear();
	}

	SortControl * GetSortControl( void ) override {
		return this;
	}
};



/*-----------------------------------------------------------------------
 * SqlLineAccessorCore, definitions
 -----------------------------------------------------------------------*/

nlineno_t SqlLineAccessorCore::GetLength( void ) const
{
	const char * first{ nullptr }; const char * last{ nullptr };
	GetText( &first, &last );
	return nlineno_cast( last - first + 1 );
}


void SqlLineAccessorCore::GetText( const char ** first, const char ** last ) const
{
	if( m_LineBuffer.Empty() && (m_FieldViewMask != nullptr))
	{
		uint64_t bit{ 0x1 };
		for( unsigned field_id = 0; field_id < m_NumFields; ++field_id, bit <<= 1 )
			if( *m_FieldViewMask & bit )
			{
				const char * f{ nullptr }; const char * l{ nullptr };
				GetFieldText( field_id, &f, &l );
				m_LineBuffer.Append( f, l );
				m_LineBuffer.Append( '|' );
			}
	}

	*first = m_LineBuffer.First();
	*last = m_LineBuffer.Last();
}



/*-----------------------------------------------------------------------
 * SqlLogLineAccessor, definitions
 -----------------------------------------------------------------------*/

SqlLogLineAccessor::SqlLogLineAccessor( const SqlLogAccessor * log_accessor, const uint64_t * field_mask, statement_ptr_t statement )
	:
	SqlLineAccessorCore{ static_cast<unsigned>(log_accessor->GetNumFields()), field_mask },
	m_LogAccessor{ log_accessor },
	m_TimecodeBase{ log_accessor->GetTimecodeBase() },
	m_Statement{ statement }
{
}


void SqlLogLineAccessor::GetFieldText( unsigned field_id, const char ** first, const char ** last ) const
{
	m_LogAccessor->GetFieldText( m_Statement, field_id, first, last );
}


fieldvalue_t SqlLogLineAccessor::GetFieldValue( unsigned field_id ) const
{
	return m_LogAccessor->GetFieldValue( m_Statement, field_id );
}



/*-----------------------------------------------------------------------
 * SqlViewLineAccessor, definitions
 -----------------------------------------------------------------------*/

<<<<<<< HEAD
void SqlViewLineAccessor::Capture( const SqlLogAccessor * log_accessor, const uint64_t * field_mask, statement_ptr_t statement )
=======
SqlViewLineAccessor::SqlViewLineAccessor( const SqlLogAccessor * log_accessor, uint64_t field_mask, statement_ptr_t & statement )
	: SqlLineAccessorCore{ static_cast<unsigned>(log_accessor->GetNumFields()), field_mask }
>>>>>>> d9155469
{
	m_Captures.reserve( m_NumFields );

	uint64_t mask{ 0x1 };
	for( unsigned field_id = 0; field_id < m_NumFields; ++field_id, mask <<= 1 )
	{
		std::string text;
		const char * first{ nullptr }; const char * last{ nullptr };
		log_accessor->GetFieldText( statement, field_id, &first, &last );
		text.assign( first, last );

		const fieldvalue_t value{ log_accessor->GetFieldValue( statement, field_id ) };

		m_Captures.push_back( std::move( std::make_pair( std::move( text ), value ) ) );
	}
}



/*-----------------------------------------------------------------------
 * SqlLogAccessor, definitions
 -----------------------------------------------------------------------*/

SqlLogAccessor::SqlLogAccessor( LogAccessorDescriptor & descriptor )
	: m_FieldDescriptors{ std::move( descriptor.m_FieldDescriptors ) }
{
	SetupUserFields( m_FieldDescriptors );
}


viewaccessor_ptr_t SqlLogAccessor::CreateViewAccessor( void )
{
	return std::make_shared<SqlViewAccessor>( this );
}


Error SqlLogAccessor::Open( const std::filesystem::path & file_path, ProgressMeter * )
{
	Error res{ m_DB.Open( file_path ) };

	if( Ok( res ) )
		UpdateError( res, GetDatum() );

	if( Ok( res ) )
		UpdateError( res, CalcNumLines() );

	return res;
}


Error SqlLogAccessor::GetDatum( void )
{
	statement_ptr_t statement;
	Error res{ MakeStatement( "SELECT * FROM projection_meta", true, true, statement ) };

	if( Ok( res ) )
	{
		const time_t utc_datum{ statement->GetAsInt64( 0 ) };
		const unsigned field_id{ static_cast<unsigned>(statement->GetAsInt( 1 )) };
		m_TimecodeBase = NTimecodeBase{ utc_datum, field_id };
	}

	// ignore datum errors - it is no required that a projection has any date/times
	return e_Success;
}


Error SqlLogAccessor::CalcNumLines( void )
{
	statement_ptr_t statement;
	Error res{ MakeStatement( "SELECT count(*) FROM projection", true, false, statement ) };

	if( Ok( res ) )
		m_NumLines = statement->GetAsInt( 0 );

	return res;
}


template<typename T_FUNCTOR>
void SqlLogAccessor::VisitLines( const char * projection, T_FUNCTOR func, uint64_t field_mask ) const
{
	statement_ptr_t statement;
	Error res{ MakeStatement( projection, false, false, statement ) };
	if( !Ok( res ) )
		return;

	SqlLogLineAccessor line{ this, & field_mask, statement };
	while( statement->Step() == Error::e_SqlRow )
	{
		func( line );
		line.IncLineNo();
	}
}



/*-----------------------------------------------------------------------
 * SqlViewAccessor, definitions
 -----------------------------------------------------------------------*/

CacheStatistics SqlViewAccessor::s_LineCacheStats{ "SqlLineCache" };

std::string SqlViewAccessor::MakeViewSql( bool with_limit ) const
{
	std::ostringstream strm;

	// note SQL column numbers start counting at 1

	strm << R"__(
			SELECT
				*
			FROM
				filtered_projection
			ORDER BY )__" << m_SortColumn + 1 << " " << (m_SortDirection > 0 ? "ASC" : "DESC");

	if( with_limit )
		strm << R"__(
			LIMIT 16 OFFSET ?1
		)__";

	return strm.str();
}


SqlViewLineAccessor SqlViewAccessor::CaptureLine( Error status, statement_ptr_t & statement ) const
{
	if( Ok( status ) )
		return SqlViewLineAccessor{ m_LogAccessor, m_FieldViewMask, statement };
	else
		return SqlViewLineAccessor{};
}


void SqlViewAccessor::VisitLine( Task & task, nlineno_t visit_line_no ) const
{
<<<<<<< HEAD
	LineCache::find_t found{ m_LineCache.Find( visit_line_no ) };
	SqlViewLineAccessor * line{ found.second };
=======
	Error res;
	statement_ptr_t statement;
>>>>>>> d9155469

	const LineCache::find_t found{ m_LineCache.Fetch(
		{ visit_line_no, m_FieldViewMask },

		[this, &res, &statement] ( const LineKey & key ) -> SqlViewLineAccessor
		{
			res = m_LogAccessor->MakeStatement( MakeViewSql( true ).c_str(), false, false, statement );

			if( Ok( res ) )
				UpdateError( res, statement->Bind( 1, key.f_LineNo ) );

			if( Ok( res ) )
				UpdateError( res, statement->Step() );

			return CaptureLine( res, statement );
		}
	) };

	if( !found.first )
	{
		for( int i = 1; i < 16 && Ok( res ); ++i )
		{
			res = statement->Step();

<<<<<<< HEAD
			SqlViewLineAccessor * capture;
			if( i == 0 )
				capture = line;
			else
			{
				LineCache::find_t f{ m_LineCache.Find( visit_line_no + i ) };
				capture = f.first ? nullptr : f.second;
			}

			if( capture && Ok( res ) )
				capture->Capture( m_LogAccessor, & m_FieldViewMask, statement );
=======
			m_LineCache.Fetch(
				{ visit_line_no + i, m_FieldViewMask },
				[this, res, & statement] ( const LineKey & key ) -> SqlViewLineAccessor
				{
					return CaptureLine( res, statement );
				}
			);
>>>>>>> d9155469
		}
	}

	task.Action( *found.second );
}


std::vector<nlineno_t> SqlViewAccessor::MapViewLines( const char * projection, nlineno_t num_visit_lines, selector_ptr_a selector, LineAdornmentsProvider * adornments_provider )
{
	std::vector<nlineno_t> map;
	map.reserve( num_visit_lines );

	m_LogAccessor->VisitLines
	(
		projection,
		[&map, &selector, adornments_provider] ( const LineAccessor & line )
		{
			const nlineno_t log_line_no{ line.GetLineNo() };
			LineAdornmentsAccessor adornments{ adornments_provider, log_line_no };
			if( selector->Hit( line, adornments ) )
				map.push_back( log_line_no );
		},
		m_FieldViewMask
	);

	return map;
}


void SqlViewAccessor::Filter( selector_ptr_a selector, LineAdornmentsProvider * adornments_provider, bool )
{
	PythonPerfTimer map_timer{"Nlog::SqlViewAccessor::Filter::Map"};

	const nlineno_t num_log_lines{ m_LogAccessor->GetNumLines() };
	std::vector<nlineno_t> map{ MapViewLines(
		"SELECT * FROM projection",
		num_log_lines,
		selector,
		adornments_provider
	) };

	m_NumLines = nlineno_cast(map.size());
	map_timer.Close( m_NumLines );

	PythonPerfTimer sql_timer{ "Nlog::SqlViewAccessor::Filter::Sql" };;

	Error res{ m_LogAccessor->ExecuteStatements( "BEGIN TRANSACTION; DELETE FROM filter" ) };
	if( !Ok( res ) )
		return;

	statement_ptr_t statement;
	res = m_LogAccessor->MakeStatement( "INSERT INTO filter VALUES(?1)", false, false, statement );

	for( nlineno_t line_no : map )
	{
		if( Ok( res ) )
			UpdateError( res, statement->Bind( 1, line_no + 1 ) );

		if( Ok( res ) )
			UpdateError( res, statement->Step() );

		if( Ok( res ) )
			UpdateError( res, statement->Reset() );
	}

	m_LogAccessor->ExecuteStatements( Ok( res ) ? "COMMIT TRANSACTION" : "ROLLBACK TRANSACTION" );

	sql_timer.Close( map.size() );

	// record the change
	RecordEvent();
}


std::vector<nlineno_t> SqlViewAccessor::Search( selector_ptr_a selector, LineAdornmentsProvider * adornments_provider )
{
	PythonPerfTimer timer{ __FUNCTION__ };

	const nlineno_t num_view_lines{ GetNumLines() };
	std::vector<nlineno_t> map{ MapViewLines(
		MakeViewSql().c_str(),
		num_view_lines,
		selector,
		adornments_provider
	) };

	// write out performance data
	timer.Close( num_view_lines );

	return map;
}
<|MERGE_RESOLUTION|>--- conflicted
+++ resolved
@@ -357,7 +357,7 @@
 class SqlLineAccessorCore : public LineAccessor
 {
 protected:
-	unsigned m_NumFields;
+	const unsigned m_NumFields;
 	const uint64_t * m_FieldViewMask;
 	nlineno_t m_LineNo{ 0 };
 
@@ -438,16 +438,12 @@
 	std::vector<capture_t> m_Captures;
 
 public:
-<<<<<<< HEAD
-	void Capture( const SqlLogAccessor * log_accessor, const uint64_t * field_mask, statement_ptr_t statement );
-=======
 	SqlViewLineAccessor( void ) {}
 
-	SqlViewLineAccessor( const SqlLogAccessor * log_accessor, uint64_t field_mask, statement_ptr_t & statement );
+	SqlViewLineAccessor( const SqlLogAccessor * log_accessor, const uint64_t * field_mask, statement_ptr_t & statement );
 
 	SqlViewLineAccessor( SqlViewLineAccessor && rhs )
 		: m_Captures{ std::move( rhs.m_Captures ) }, SqlLineAccessorCore{ std::move( rhs ) } {}
->>>>>>> d9155469
 
 public:
 	// LineAccessor interfaces
@@ -601,15 +597,9 @@
 	nlineno_t m_NumLines{ 0 };
 
 	// Line caching
-<<<<<<< HEAD
 	using LineCache = Cache<SqlViewLineAccessor, nlineno_t>;
-	static CacheStatistics m_LineCacheStats;
-	mutable LineCache m_LineCache{ 128, m_LineCacheStats };
-=======
-	using LineCache = Cache<SqlViewLineAccessor, LineKey>;
 	static CacheStatistics s_LineCacheStats;
 	mutable LineCache m_LineCache{ s_LineCacheStats };
->>>>>>> d9155469
 
 	// Sorting
 	unsigned m_SortColumn{ 1 };
@@ -739,12 +729,8 @@
  * SqlViewLineAccessor, definitions
  -----------------------------------------------------------------------*/
 
-<<<<<<< HEAD
-void SqlViewLineAccessor::Capture( const SqlLogAccessor * log_accessor, const uint64_t * field_mask, statement_ptr_t statement )
-=======
-SqlViewLineAccessor::SqlViewLineAccessor( const SqlLogAccessor * log_accessor, uint64_t field_mask, statement_ptr_t & statement )
+SqlViewLineAccessor::SqlViewLineAccessor( const SqlLogAccessor * log_accessor, const uint64_t * field_mask, statement_ptr_t & statement )
 	: SqlLineAccessorCore{ static_cast<unsigned>(log_accessor->GetNumFields()), field_mask }
->>>>>>> d9155469
 {
 	m_Captures.reserve( m_NumFields );
 
@@ -873,7 +859,7 @@
 SqlViewLineAccessor SqlViewAccessor::CaptureLine( Error status, statement_ptr_t & statement ) const
 {
 	if( Ok( status ) )
-		return SqlViewLineAccessor{ m_LogAccessor, m_FieldViewMask, statement };
+		return SqlViewLineAccessor{ m_LogAccessor, & m_FieldViewMask, statement };
 	else
 		return SqlViewLineAccessor{};
 }
@@ -881,23 +867,18 @@
 
 void SqlViewAccessor::VisitLine( Task & task, nlineno_t visit_line_no ) const
 {
-<<<<<<< HEAD
-	LineCache::find_t found{ m_LineCache.Find( visit_line_no ) };
-	SqlViewLineAccessor * line{ found.second };
-=======
 	Error res;
 	statement_ptr_t statement;
->>>>>>> d9155469
 
 	const LineCache::find_t found{ m_LineCache.Fetch(
-		{ visit_line_no, m_FieldViewMask },
-
-		[this, &res, &statement] ( const LineKey & key ) -> SqlViewLineAccessor
+		visit_line_no,
+
+		[this, &res, &statement] ( nlineno_t line_no ) -> SqlViewLineAccessor
 		{
 			res = m_LogAccessor->MakeStatement( MakeViewSql( true ).c_str(), false, false, statement );
 
 			if( Ok( res ) )
-				UpdateError( res, statement->Bind( 1, key.f_LineNo ) );
+				UpdateError( res, statement->Bind( 1, line_no ) );
 
 			if( Ok( res ) )
 				UpdateError( res, statement->Step() );
@@ -912,27 +893,13 @@
 		{
 			res = statement->Step();
 
-<<<<<<< HEAD
-			SqlViewLineAccessor * capture;
-			if( i == 0 )
-				capture = line;
-			else
-			{
-				LineCache::find_t f{ m_LineCache.Find( visit_line_no + i ) };
-				capture = f.first ? nullptr : f.second;
-			}
-
-			if( capture && Ok( res ) )
-				capture->Capture( m_LogAccessor, & m_FieldViewMask, statement );
-=======
 			m_LineCache.Fetch(
-				{ visit_line_no + i, m_FieldViewMask },
-				[this, res, & statement] ( const LineKey & key ) -> SqlViewLineAccessor
+				visit_line_no + i,
+				[this, res, & statement] ( nlineno_t ) -> SqlViewLineAccessor
 				{
 					return CaptureLine( res, statement );
 				}
 			);
->>>>>>> d9155469
 		}
 	}
 
